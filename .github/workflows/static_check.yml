name: Static Check

on: [pull_request]

env:
  CPPCHECK_PATH: ${{ github.workspace }}/cppcheck/build/bin/cppcheck

jobs:
    check:
      runs-on: ubuntu-22.04
      name: Run static check on patch series (PR)
      steps:
      - name: Checkout the code
        uses: actions/checkout@v4

      - name: Set up Python
        uses: actions/setup-python@v5
        with:
          python-version: 3.11

      - name: Install Python dependencies
        run: |
          pip install GitPython
          pip show GitPython

      - name: Get Changed Files
        id: changed-files
        uses: tj-actions/changed-files@v44

      #- name: Download Astyle
      #  uses: carlosperate/download-file-action@v2
      #  with:
      #    file-url: 'https://sourceforge.net/projects/astyle/files/astyle/astyle%203.0/astyle_3.0_linux.tar.gz'

      #- name: Build Astyle
      #  run: |
      #    tar -zxvf astyle_3.0_linux.tar.gz
      #    cd astyle/build/gcc
      #    sudo make
      #    sudo make install
      #    astyle --version

      #- name: Build Cppcheck
      #  run: |
      #    git clone https://github.com/danmar/cppcheck.git
      #    cd cppcheck
      #    git checkout 2.9
      #    mkdir build
      #    cd build
      #    cmake ..
      #    cmake --build .
      #    ./bin/cppcheck --version

      - name: Run Static Check
        env:
          ALL_CHANGED_FILES: ${{ steps.changed-files.outputs.all_changed_files }}
          BASE_REF: ${{ github.base_ref }}
<<<<<<< HEAD
          COMMIT_MSG: ${{ github.event.pull_request.head_commit.message }}
=======
          COMMIT_MSG: ${{ github.event.head_commit.message }}
>>>>>>> 4eccd4bb
        run: |
          export REPO_BASE=$PWD
          echo "${ALL_CHANGED_FILES}"
          echo "${COMMIT_MSG}"
<<<<<<< HEAD
          git log -1 --pretty=format:"%s"
=======
>>>>>>> 4eccd4bb
          python3 -u ./scripts/ci/static_check.py<|MERGE_RESOLUTION|>--- conflicted
+++ resolved
@@ -55,17 +55,10 @@
         env:
           ALL_CHANGED_FILES: ${{ steps.changed-files.outputs.all_changed_files }}
           BASE_REF: ${{ github.base_ref }}
-<<<<<<< HEAD
           COMMIT_MSG: ${{ github.event.pull_request.head_commit.message }}
-=======
-          COMMIT_MSG: ${{ github.event.head_commit.message }}
->>>>>>> 4eccd4bb
         run: |
           export REPO_BASE=$PWD
           echo "${ALL_CHANGED_FILES}"
           echo "${COMMIT_MSG}"
-<<<<<<< HEAD
-          git log -1 --pretty=format:"%s"
-=======
->>>>>>> 4eccd4bb
+          git log
           python3 -u ./scripts/ci/static_check.py